# KubernetesSubmissions

## Code Quality & Pre-commit Hooks

Pre-commit hooks are configured for automated code quality checks:

- **Configuration**: `.pre-commit-config.yaml` with course_project code quality enforcement
- **Tools**: Black formatting, isort imports, flake8 linting via shared configs
- **Activation**: Run `pre-commit install` from repository root to enable git hooks
- **Manual check**: Use `course_project/quality.sh --check` for manual validation

## CI/CD Pipeline

The repository includes automated testing via GitHub Actions for the todo-app project:

- **Triggers**: Changes to `course_project/**` only
- **Tests**: Unit tests, integration tests, container build validation
- **Local testing**: Use `act` to run GitHub Actions locally
  ```bash
  brew install act  # macOS
  
  # Create a .secrets file with test credentials (already gitignored)
  cp .secrets.example .secrets
  
  # Run specific jobs
  act --job test-backend # Backend tests
  act --job test-frontend # Frontend tests
  act --job code-quality # Code quality checks
  
  # Run all jobs
  act
  ```

## Exercises

See [Common Commands](docs/exercises/common-commands.md) for frequently used patterns.

### Chapter 2

- [1.1](https://github.com/rjpalt/KubernetesMOOC/tree/1.1/log_output) - Basic deployment - [Commands](docs/exercises/1.1-commands.md)
- [1.2](https://github.com/rjpalt/KubernetesMOOC/tree/1.2/course_project/) - Manual deployment - [Commands](docs/exercises/1.2-commands.md)
- [1.3](https://github.com/rjpalt/KubernetesMOOC/tree/1.3/log_output) - Manifest-based deployment - [Commands](docs/exercises/1.3-commands.md)
- [1.4](https://github.com/rjpalt/KubernetesMOOC/tree/1.4/course_project/) - Todo app with manifests - [Commands](docs/exercises/1.4-commands.md)
- [1.5](https://github.com/rjpalt/KubernetesMOOC/tree/1.5/course_project/) - Port forwarding - [Commands](docs/exercises/1.5-commands.md)
- [1.6](https://github.com/rjpalt/KubernetesMOOC/tree/1.6/course_project/) - Services introduction - [Commands](docs/exercises/1.6-commands.md)
- [1.7](https://github.com/rjpalt/KubernetesMOOC/tree/1.7/log_output) - Services and Ingress - [Commands](docs/exercises/1.7-commands.md)
- [1.8](https://github.com/rjpalt/KubernetesMOOC/tree/1.8/course_project/) - Todo app with ingress - [Commands](docs/exercises/1.8-commands.md)
- [1.9](https://github.com/rjpalt/KubernetesMOOC/tree/1.9/ping-pong) - Multi-service deployment - [Commands](docs/exercises/1.9-commands.md)
- [1.10](https://github.com/rjpalt/KubernetesMOOC/tree/1.10/log_output) - Log generator and server - [Commands](docs/exercises/1.10-commands.md)
- [1.11](https://github.com/rjpalt/KubernetesMOOC/tree/1.11/ping-pong) - Persistent volumes - [Commands](docs/exercises/1.11-commands.md)
- [1.12](https://github.com/rjpalt/KubernetesMOOC/tree/1.12/course_project/todo-app) - Image caching with PV - [Commands](docs/exercises/1.12-commands.md)
- [1.13](https://github.com/rjpalt/KubernetesMOOC/tree/1.13/course_project/todo-app) - Updated image deployment - [Commands](docs/exercises/1.13-commands.md)

### Chapter 3

<<<<<<< HEAD
- [2.1](https://github.com/rjpalt/KubernetesMOOC/tree/2.1/ping-pong) - Resource management - [Commands](docs/exercises/2.1-commands.md)
- [2.2](https://github.com/rjpalt/KubernetesMOOC/tree/2.2/course_project) - Microservices architecture - [Commands](docs/exercises/2.2-commands.md)
- [2.3](https://github.com/rjpalt/KubernetesMOOC/tree/2.3/ping-pong) - Namespaces introduction - [Commands](docs/exercises/2.3-commands.md)
- [2.4](https://github.com/rjpalt/KubernetesMOOC/tree/2.4/course_project) - Todo app with namespaces - [Commands](docs/exercises/2.4-commands.md)
- [2.5](https://github.com/rjpalt/KubernetesMOOC/tree/2.5/ping-pong) - ConfigMaps and organization - [Commands](docs/exercises/2.5-commands.md)
- [2.6](https://github.com/rjpalt/KubernetesMOOC/tree/2.6/course_project) - Environment configuration - [Commands](docs/exercises/2.6-commands.md)
- [2.7](https://github.com/rjpalt/KubernetesMOOC/tree/2.7/ping-pong) - Secrets and database - [Commands](docs/exercises/2.7-commands.md)
- [2.8](https://github.com/rjpalt/KubernetesMOOC/tree/2.8/course_project) - Full stack with PostgreSQL - [Commands](docs/exercises/2.8-commands.md)
- [2.9](https://github.com/rjpalt/KubernetesMOOC/tree/2.9/course_project) - CronJobs - [Commands](docs/exercises/2.9-commands.md)
- [2.10](https://github.com/rjpalt/KubernetesMOOC/tree/2.10/course_project) - (Placeholder) - [Commands](docs/exercises/2.10-commands.md)
=======
- [2.1](https://github.com/rjpalt/KubernetesMOOC/tree/2.1/ping-pong)
  - Command to start cluster with specific ports: `k3d cluster create -p 8080:80@loadbalancer -a 2`
  - Command to add container iamges for ping-pong and log-output:
    ```bash
    k3d image import ping-pong-app:2.1
    k3d image import log-output-app:2.1
    ```
  - Command to apply manifests for ping-pong:
    ```bash
    kubectl apply -f manifests/log-output-deployment.yaml
    kubectl apply -f manifests/ping-pong-deployment.yaml
    kubectl apply -f manifests/log-output-service.yaml
    kubectl apply -f manifests/ping-pong-service.yaml
    kubectl apply -f manifests/ingress.yaml
    ```
  - Command to check everything is running: `kubectl get pv,pvc,pods,svc,ingress`
  - Command to check log-output-app logs are correct:
    ```bash
    kubectl logs -f log-output-app-<hash>
    ```
  - Command to check ping the pingpong endpoint:
    ```bash
    curl http://localhost:8080/pingpong
    ```
- [2.2](https://github.com/rjpalt/KubernetesMOOC/tree/2.2/course_project)
  - **Note: All of the Kubernetes manifests have been moved to folder `course_projectmanifests/` and all kubectl commands are run from the course_project folder.**
  - Command to start cluster with specific ports: `k3d cluster create -p 8080:80@loadbalancer -a 2`
  - Command to create tmp folder in the k3d cluster:
    ```bash
    docker exec k3d-k3s-default-agent-0 mkdir -p /tmp/kube
    ```
  - Command to add container images for todo-app backend and frontend:
    ```bash
    k3d image import todo-app-be:2.2
    k3d image import todo-app-fe:2.2
    ```
  - Command to apply backend manifests:
    ```bash
    kubectl apply -f manifests/todo-be/
    ```
  - Command to apply frontend manifests:
    ```bash
    kubectl apply -f manifests/todo-fe/
    ```
  - Command to apply shared ingress manifest:
    ```bash
    kubectl apply -f manifests/shared/
    ```
- [2.3](https://github.com/rjpalt/KubernetesMOOC/tree/2.3/ping-pong)
  - Command to start cluster with specific ports: `k3d cluster create -p 8080:80@loadbalancer -a 2`
  - Command to add container iamges for ping-pong and log-output:
    ```bash
    k3d image import ping-pong-app:2.1
    k3d image import log-output-app:2.1
    ```
  - Command to setup a namespace for the exercises:
    ```bash
    kubectl apply -f manifests/namespace.yaml
    ```
  - Command to apply manifests for ping-pong:
    ```bash
    kubectl apply -f manifests/log-output-deployment.yaml
    kubectl apply -f manifests/ping-pong-deployment.yaml
    kubectl apply -f manifests/log-output-service.yaml
    kubectl apply -f manifests/ping-pong-service.yaml
    kubectl apply -f manifests/ingress.yaml
    ```
  - kubens command to switch to the exercises namespace:
    ```bash
    kubens exercises
    ```
  - Command to check everything is running: `kubectl get pods,svc,ingress`
  - Command to check log-output-app logs are correct:
    ```bash
    kubectl logs -f log-output-app-<hash>
    ```
  - Command to check ping the pingpong endpoint:
    ```bash
    curl http://localhost:8080/
    ```
- [2.4](https://github.com/rjpalt/KubernetesMOOC/tree/2.4/course_project)
  - Command to start cluster with specific ports: `k3d cluster create -p 8080:80@loadbalancer -a 2`
  - Command to add container iamges for todo-app backend and frontend:
    ```bash
    k3d image import todo-app-be:2.2
    k3d image import todo-app-fe:2.2
    ```
  - Command to create temporary folder in the k3d cluster:
    ```bash
    docker exec k3d-k3s-default-agent-0 mkdir -p /tmp/kube
    ```
  - Command to apply shared manifests for namespace and ingress:
    ```bash
    kubectl apply -f manifests/shared/
    ```
  - Command to switch to the project namespace:
    ```bash
    kubens project
    ```
  - Command to apply backend manifests:
    ```bash
    kubectl apply -f manifests/todo-be/
    ```
  - Command to apply frontend manifests:
    ```bash
    kubectl apply -f manifests/todo-fe/
    ```
  - Command to check that everything is running (kubens project has been run):
    ```bash
    kubectl get pods,svc,ingress,pv,pvc -n project
    ```
  - Commands to check that the service is working
    ```bash
    curl http://localhost:8080/todos
    curl http://localhost:8080/docs
    ```
- [2.5](https://github.com/rjpalt/KubernetesMOOC/tree/2.5/ping-pong)
  - **Note: The commands are run fom the ping-pong folder! The exercise was implemented in the separate ping-pong folder to keep refactors separate from the log output service implemented previously.**
  - Command to start cluster with specific ports: `k3d cluster create -p 8080:80@loadbalancer -a 2`
  - Command to add container images for ping-pong and log-output:
    ```bash
    k3d image import ping-pong-app:2.5
    k3d image import log-output-app:2.5
    ```
  - Command to create a persistent volume tmp folder:
    ```bash
    docker exec k3d-k3s-default-agent-0 mkdir -p /tmp/kube
    ```
  - Command to apply manifest for namespace:
    ```bash
    kubectl apply -f manifests/shared/namespace.yaml
    ```
  - Command to switch to the exercises namespace:
    ```bash
    kubens exercises
    ```
  - Command to apply ping-pong manifests (service, pov, povc, deployment):
    ```bash
    kubectl apply -f manifests/ping-pong/
    ```
  - Command to apply log-output manifests (service, deployment):
    ```bash
    kubectl apply -f manifests/log-output/
    ```
  - Command to apply ingress manifest:
    ```bash
    kubectl apply -f manifests/shared/ingress.yaml
    ```
  - Command to check everything is running: `kubectl get pv,pvc,pods,svc,ingress`
  - Command to check log-output-app logs are correct:
    ```bash
    kubectl logs -f log-output-app-<hash>
    ```
  - Verify app is running with correct settings:
    ```bash
    curl http://localhost:8080/
    ```
- [2.6](https://github.com/rjpalt/KubernetesMOOC/tree/2.6/course_project)
  - Command to start cluster with specific ports: `k3d cluster create -p 8080:80@loadbalancer -a 2`
  - Commands to import images for todo app fe and be:
    ```bash
    k3d image import todo-app-fe:2.6
    k3d image import todo-app-be:2.6
    ```
  - Command to create a persistent volume tmp folder:
    ```bash
    docker exec k3d-k3s-default-agent-0 mkdir -p /tmp/kube
    ```
  - Command to apply namespace manifest:
    ```bash
    kubectl apply -f manifests/shared/namespace.yaml
    ```
  - Command to switch to the exercises namespace:
    ```bash
    kubens project
    ```
  - Command to apply shared ingress manifest:
    ```bash
    kubectl apply -f manifests/shared/ingress.yaml
    ```
  - Command to apply backend manifests:
    ```bash
    kubectl apply -f manifests/todo-be/
    ```
  - Command to apply frontend manifests:
    ```bash
    kubectl apply -f manifests/todo-fe/
    ```
  - Command to check that everything is running (kubens project has been run):
    ```bash
    kubectl get pods,svc,ingress,pv,pvc -n project
    ```
  - Commands to check that the service is working
    ```bash
    curl http://localhost:8080/
    ```
- [2.7](https://github.com/rjpalt/KubernetesMOOC/tree/2.7/ping-pong)
  - Command to start cluster with specific ports: `k3d cluster create -p 8080:80@loadbalancer -a 2`
  - Commands to import images for ping-pong and log-output:
    ```bash
    k3d image import ping-pong-app:2.7
    k3d image import log-output-app:2.7
    ```
  - Command to apply namespace manifest:
    ```bash
    kubectl apply -f manifests/shared/namespace.yaml
    ```
  - Command to switch to the exercises namespace:
    ```bash
    kubens exercises
    ```
  - Commands to apply secrets first
    ```bash
    sops --decrypt manifests/ping-pong/ping-pong-secret.enc.yaml | kubectl apply -f -
    sops --decrypt manifests/log-output/postgres-secret.enc.yaml | kubectl apply -f -
    ```
  - Commands to apply postgres service and statefulset manifests
    ```bash
    kubectl apply -f manifests/log-output/postgres-service.yaml
    kubectl apply -f manifests/log-output/postgres-statefulset.yaml
    ```
  - Commands to apply ping-pong manifests (service, deployment):
    ```bash
    kubectl apply -f manifests/ping-pong/ping-pong-service.yaml
    kubectl apply -f manifests/ping-pong/ping-pong-deployment.yaml
    ```
  - Command to apply ingress manifest:
    ```bash
    kubectl apply -f manifests/shared/ingress.yaml
    ```
  - Command to check service is running:
    ```bash
    kubectl get pods,svc,ingress,pv,pvc
    ```
- [2.8](https://github.com/rjpalt/KubernetesMOOC/tree/2.8/course_project)
  - Command to start cluster with specific ports: `k3d cluster create -p 8080:80@loadbalancer -a 2`
  - Commands to import images for todo app fe and be:
    ```bash
    k3d image import todo-app-fe:2.8
    k3d image import todo-app-be:2.8
    ```
  - Command to create a persistent volume tmp folder:
    ```bash
    docker exec k3d-k3s-default-agent-0 mkdir -p /tmp/kube
    ```
  - Command to apply namespace manifest:
    ```bash
    kubectl apply -f manifests/shared/namespace.yaml
    ```
  - Command to switch to the exercises namespace:
    ```bash
    kubens project
    ```
  - Command to apply shared ingress manifest:
    ```bash
    kubectl apply -f manifests/shared/ingress.yaml
    ```
  - Command to apply database secrets manifest:
    ```bash
    sops --decrypt manifests/postgres/secret.enc.yaml | kubectl apply -f -
    ```
  - Command to apply database service manifest:
    ```bash
    kubectl apply -f manifests/postgres/service.yaml
    ```
  - Command to apply database statefulset manifest:
    ```bash
    kubectl apply -f manifests/postgres/statefulset.yaml
    ```
  - Command to apply backend manifests:
    ```bash
    kubectl apply -f manifests/todo-be/
    ```
  - Command to apply frontend manifests:
    ```bash
    kubectl apply -f manifests/todo-fe/
    ```
  - COmmadn to apply ingress manifest:
    ```bash
    kubectl apply -f manifests/shared/ingress.yaml
    ```
  - Command to check that everything is running (kubens project has been run):
    ```bash
    kubectl get pods,svc,ingress,pv,pvc -n project
    ```

- [2.9]()
- [2.10]()
  
>>>>>>> 0699e5a9
## Cleanup Script

The repository includes a comprehensive cleanup script (`cleanup.sh`) that helps you reset your development environment by properly shutting down Kubernetes resources before cleaning up Docker containers, networks, and the k3d cluster.

### What the script does:
- **Gracefully shuts down Kubernetes resources** - Deletes deployments, services, and pods in proper order with graceful termination
- **Handles stuck pods** - Force deletes any pods that refuse to terminate gracefully
- **Deletes k3d clusters** - Completely shuts down your Kubernetes cluster after resource cleanup
- **Stops and removes all Docker containers** - Cleans up any running or stopped containers
- **Removes custom Docker networks** - Cleans up networking resources (preserves default networks)
- **Cleans up Docker system** - Removes unused build cache and dangling images
- **Preserves Docker images** - Your built images remain available for reuse
- **Skips Docker volumes** - Leaves volumes untouched for safety

### Usage:
```bash
./cleanup.sh
```

### Additional cleanup:
If you want to remove unused Docker images as well:
```bash
docker image prune -a
```

**Warning:** This script will remove all Docker containers. Make sure you don't have any important data in containers before running it.<|MERGE_RESOLUTION|>--- conflicted
+++ resolved
@@ -53,7 +53,6 @@
 
 ### Chapter 3
 
-<<<<<<< HEAD
 - [2.1](https://github.com/rjpalt/KubernetesMOOC/tree/2.1/ping-pong) - Resource management - [Commands](docs/exercises/2.1-commands.md)
 - [2.2](https://github.com/rjpalt/KubernetesMOOC/tree/2.2/course_project) - Microservices architecture - [Commands](docs/exercises/2.2-commands.md)
 - [2.3](https://github.com/rjpalt/KubernetesMOOC/tree/2.3/ping-pong) - Namespaces introduction - [Commands](docs/exercises/2.3-commands.md)
@@ -64,297 +63,7 @@
 - [2.8](https://github.com/rjpalt/KubernetesMOOC/tree/2.8/course_project) - Full stack with PostgreSQL - [Commands](docs/exercises/2.8-commands.md)
 - [2.9](https://github.com/rjpalt/KubernetesMOOC/tree/2.9/course_project) - CronJobs - [Commands](docs/exercises/2.9-commands.md)
 - [2.10](https://github.com/rjpalt/KubernetesMOOC/tree/2.10/course_project) - (Placeholder) - [Commands](docs/exercises/2.10-commands.md)
-=======
-- [2.1](https://github.com/rjpalt/KubernetesMOOC/tree/2.1/ping-pong)
-  - Command to start cluster with specific ports: `k3d cluster create -p 8080:80@loadbalancer -a 2`
-  - Command to add container iamges for ping-pong and log-output:
-    ```bash
-    k3d image import ping-pong-app:2.1
-    k3d image import log-output-app:2.1
-    ```
-  - Command to apply manifests for ping-pong:
-    ```bash
-    kubectl apply -f manifests/log-output-deployment.yaml
-    kubectl apply -f manifests/ping-pong-deployment.yaml
-    kubectl apply -f manifests/log-output-service.yaml
-    kubectl apply -f manifests/ping-pong-service.yaml
-    kubectl apply -f manifests/ingress.yaml
-    ```
-  - Command to check everything is running: `kubectl get pv,pvc,pods,svc,ingress`
-  - Command to check log-output-app logs are correct:
-    ```bash
-    kubectl logs -f log-output-app-<hash>
-    ```
-  - Command to check ping the pingpong endpoint:
-    ```bash
-    curl http://localhost:8080/pingpong
-    ```
-- [2.2](https://github.com/rjpalt/KubernetesMOOC/tree/2.2/course_project)
-  - **Note: All of the Kubernetes manifests have been moved to folder `course_projectmanifests/` and all kubectl commands are run from the course_project folder.**
-  - Command to start cluster with specific ports: `k3d cluster create -p 8080:80@loadbalancer -a 2`
-  - Command to create tmp folder in the k3d cluster:
-    ```bash
-    docker exec k3d-k3s-default-agent-0 mkdir -p /tmp/kube
-    ```
-  - Command to add container images for todo-app backend and frontend:
-    ```bash
-    k3d image import todo-app-be:2.2
-    k3d image import todo-app-fe:2.2
-    ```
-  - Command to apply backend manifests:
-    ```bash
-    kubectl apply -f manifests/todo-be/
-    ```
-  - Command to apply frontend manifests:
-    ```bash
-    kubectl apply -f manifests/todo-fe/
-    ```
-  - Command to apply shared ingress manifest:
-    ```bash
-    kubectl apply -f manifests/shared/
-    ```
-- [2.3](https://github.com/rjpalt/KubernetesMOOC/tree/2.3/ping-pong)
-  - Command to start cluster with specific ports: `k3d cluster create -p 8080:80@loadbalancer -a 2`
-  - Command to add container iamges for ping-pong and log-output:
-    ```bash
-    k3d image import ping-pong-app:2.1
-    k3d image import log-output-app:2.1
-    ```
-  - Command to setup a namespace for the exercises:
-    ```bash
-    kubectl apply -f manifests/namespace.yaml
-    ```
-  - Command to apply manifests for ping-pong:
-    ```bash
-    kubectl apply -f manifests/log-output-deployment.yaml
-    kubectl apply -f manifests/ping-pong-deployment.yaml
-    kubectl apply -f manifests/log-output-service.yaml
-    kubectl apply -f manifests/ping-pong-service.yaml
-    kubectl apply -f manifests/ingress.yaml
-    ```
-  - kubens command to switch to the exercises namespace:
-    ```bash
-    kubens exercises
-    ```
-  - Command to check everything is running: `kubectl get pods,svc,ingress`
-  - Command to check log-output-app logs are correct:
-    ```bash
-    kubectl logs -f log-output-app-<hash>
-    ```
-  - Command to check ping the pingpong endpoint:
-    ```bash
-    curl http://localhost:8080/
-    ```
-- [2.4](https://github.com/rjpalt/KubernetesMOOC/tree/2.4/course_project)
-  - Command to start cluster with specific ports: `k3d cluster create -p 8080:80@loadbalancer -a 2`
-  - Command to add container iamges for todo-app backend and frontend:
-    ```bash
-    k3d image import todo-app-be:2.2
-    k3d image import todo-app-fe:2.2
-    ```
-  - Command to create temporary folder in the k3d cluster:
-    ```bash
-    docker exec k3d-k3s-default-agent-0 mkdir -p /tmp/kube
-    ```
-  - Command to apply shared manifests for namespace and ingress:
-    ```bash
-    kubectl apply -f manifests/shared/
-    ```
-  - Command to switch to the project namespace:
-    ```bash
-    kubens project
-    ```
-  - Command to apply backend manifests:
-    ```bash
-    kubectl apply -f manifests/todo-be/
-    ```
-  - Command to apply frontend manifests:
-    ```bash
-    kubectl apply -f manifests/todo-fe/
-    ```
-  - Command to check that everything is running (kubens project has been run):
-    ```bash
-    kubectl get pods,svc,ingress,pv,pvc -n project
-    ```
-  - Commands to check that the service is working
-    ```bash
-    curl http://localhost:8080/todos
-    curl http://localhost:8080/docs
-    ```
-- [2.5](https://github.com/rjpalt/KubernetesMOOC/tree/2.5/ping-pong)
-  - **Note: The commands are run fom the ping-pong folder! The exercise was implemented in the separate ping-pong folder to keep refactors separate from the log output service implemented previously.**
-  - Command to start cluster with specific ports: `k3d cluster create -p 8080:80@loadbalancer -a 2`
-  - Command to add container images for ping-pong and log-output:
-    ```bash
-    k3d image import ping-pong-app:2.5
-    k3d image import log-output-app:2.5
-    ```
-  - Command to create a persistent volume tmp folder:
-    ```bash
-    docker exec k3d-k3s-default-agent-0 mkdir -p /tmp/kube
-    ```
-  - Command to apply manifest for namespace:
-    ```bash
-    kubectl apply -f manifests/shared/namespace.yaml
-    ```
-  - Command to switch to the exercises namespace:
-    ```bash
-    kubens exercises
-    ```
-  - Command to apply ping-pong manifests (service, pov, povc, deployment):
-    ```bash
-    kubectl apply -f manifests/ping-pong/
-    ```
-  - Command to apply log-output manifests (service, deployment):
-    ```bash
-    kubectl apply -f manifests/log-output/
-    ```
-  - Command to apply ingress manifest:
-    ```bash
-    kubectl apply -f manifests/shared/ingress.yaml
-    ```
-  - Command to check everything is running: `kubectl get pv,pvc,pods,svc,ingress`
-  - Command to check log-output-app logs are correct:
-    ```bash
-    kubectl logs -f log-output-app-<hash>
-    ```
-  - Verify app is running with correct settings:
-    ```bash
-    curl http://localhost:8080/
-    ```
-- [2.6](https://github.com/rjpalt/KubernetesMOOC/tree/2.6/course_project)
-  - Command to start cluster with specific ports: `k3d cluster create -p 8080:80@loadbalancer -a 2`
-  - Commands to import images for todo app fe and be:
-    ```bash
-    k3d image import todo-app-fe:2.6
-    k3d image import todo-app-be:2.6
-    ```
-  - Command to create a persistent volume tmp folder:
-    ```bash
-    docker exec k3d-k3s-default-agent-0 mkdir -p /tmp/kube
-    ```
-  - Command to apply namespace manifest:
-    ```bash
-    kubectl apply -f manifests/shared/namespace.yaml
-    ```
-  - Command to switch to the exercises namespace:
-    ```bash
-    kubens project
-    ```
-  - Command to apply shared ingress manifest:
-    ```bash
-    kubectl apply -f manifests/shared/ingress.yaml
-    ```
-  - Command to apply backend manifests:
-    ```bash
-    kubectl apply -f manifests/todo-be/
-    ```
-  - Command to apply frontend manifests:
-    ```bash
-    kubectl apply -f manifests/todo-fe/
-    ```
-  - Command to check that everything is running (kubens project has been run):
-    ```bash
-    kubectl get pods,svc,ingress,pv,pvc -n project
-    ```
-  - Commands to check that the service is working
-    ```bash
-    curl http://localhost:8080/
-    ```
-- [2.7](https://github.com/rjpalt/KubernetesMOOC/tree/2.7/ping-pong)
-  - Command to start cluster with specific ports: `k3d cluster create -p 8080:80@loadbalancer -a 2`
-  - Commands to import images for ping-pong and log-output:
-    ```bash
-    k3d image import ping-pong-app:2.7
-    k3d image import log-output-app:2.7
-    ```
-  - Command to apply namespace manifest:
-    ```bash
-    kubectl apply -f manifests/shared/namespace.yaml
-    ```
-  - Command to switch to the exercises namespace:
-    ```bash
-    kubens exercises
-    ```
-  - Commands to apply secrets first
-    ```bash
-    sops --decrypt manifests/ping-pong/ping-pong-secret.enc.yaml | kubectl apply -f -
-    sops --decrypt manifests/log-output/postgres-secret.enc.yaml | kubectl apply -f -
-    ```
-  - Commands to apply postgres service and statefulset manifests
-    ```bash
-    kubectl apply -f manifests/log-output/postgres-service.yaml
-    kubectl apply -f manifests/log-output/postgres-statefulset.yaml
-    ```
-  - Commands to apply ping-pong manifests (service, deployment):
-    ```bash
-    kubectl apply -f manifests/ping-pong/ping-pong-service.yaml
-    kubectl apply -f manifests/ping-pong/ping-pong-deployment.yaml
-    ```
-  - Command to apply ingress manifest:
-    ```bash
-    kubectl apply -f manifests/shared/ingress.yaml
-    ```
-  - Command to check service is running:
-    ```bash
-    kubectl get pods,svc,ingress,pv,pvc
-    ```
-- [2.8](https://github.com/rjpalt/KubernetesMOOC/tree/2.8/course_project)
-  - Command to start cluster with specific ports: `k3d cluster create -p 8080:80@loadbalancer -a 2`
-  - Commands to import images for todo app fe and be:
-    ```bash
-    k3d image import todo-app-fe:2.8
-    k3d image import todo-app-be:2.8
-    ```
-  - Command to create a persistent volume tmp folder:
-    ```bash
-    docker exec k3d-k3s-default-agent-0 mkdir -p /tmp/kube
-    ```
-  - Command to apply namespace manifest:
-    ```bash
-    kubectl apply -f manifests/shared/namespace.yaml
-    ```
-  - Command to switch to the exercises namespace:
-    ```bash
-    kubens project
-    ```
-  - Command to apply shared ingress manifest:
-    ```bash
-    kubectl apply -f manifests/shared/ingress.yaml
-    ```
-  - Command to apply database secrets manifest:
-    ```bash
-    sops --decrypt manifests/postgres/secret.enc.yaml | kubectl apply -f -
-    ```
-  - Command to apply database service manifest:
-    ```bash
-    kubectl apply -f manifests/postgres/service.yaml
-    ```
-  - Command to apply database statefulset manifest:
-    ```bash
-    kubectl apply -f manifests/postgres/statefulset.yaml
-    ```
-  - Command to apply backend manifests:
-    ```bash
-    kubectl apply -f manifests/todo-be/
-    ```
-  - Command to apply frontend manifests:
-    ```bash
-    kubectl apply -f manifests/todo-fe/
-    ```
-  - COmmadn to apply ingress manifest:
-    ```bash
-    kubectl apply -f manifests/shared/ingress.yaml
-    ```
-  - Command to check that everything is running (kubens project has been run):
-    ```bash
-    kubectl get pods,svc,ingress,pv,pvc -n project
-    ```
 
-- [2.9]()
-- [2.10]()
-  
->>>>>>> 0699e5a9
 ## Cleanup Script
 
 The repository includes a comprehensive cleanup script (`cleanup.sh`) that helps you reset your development environment by properly shutting down Kubernetes resources before cleaning up Docker containers, networks, and the k3d cluster.
