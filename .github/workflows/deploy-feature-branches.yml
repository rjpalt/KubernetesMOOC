--- conflicted
+++ resolved
@@ -113,22 +113,8 @@
     
     - name: Set kubectl context to feature namespace
       run: |
-<<<<<<< HEAD
-        # Check if namespace exists, create only if needed
-        if kubectl get namespace ${{ env.NAMESPACE }} >/dev/null 2>&1; then
-          echo "Namespace ${{ env.NAMESPACE }} already exists"
-        else
-          echo "Creating namespace ${{ env.NAMESPACE }}"
-          kubectl create namespace ${{ env.NAMESPACE }}
-        fi
-        
-        # Label namespace for Gateway access
-        kubectl label namespace ${{ env.NAMESPACE }} dev-gateway-access=allowed --overwrite
-        
-        # Set context to use the feature namespace
-=======
+
         # Set context to use the feature namespace (should already exist from provisioning workflow)
->>>>>>> a346212d
         kubectl config set-context --current --namespace=${{ env.NAMESPACE }}
         echo "✅ kubectl context set to namespace: ${{ env.NAMESPACE }}"
     
@@ -154,11 +140,8 @@
         # Apply the manifests with feature-specific hostname routing configured
         kustomize build . | kubectl apply -f -
         
-<<<<<<< HEAD
         echo "✅ Feature environment deployed with AGC hostname: ${{ env.BRANCH_NAME }}.23.98.101.23.nip.io"
-=======
-        echo "✅ Feature environment deployed with hostname: feature-${{ env.BRANCH_NAME }}.23.98.101.23.nip.io"
->>>>>>> a346212d
+
     
     - name: Wait for deployments
       run: |
@@ -350,15 +333,11 @@
         echo "" >> $GITHUB_STEP_SUMMARY
         echo "## Access Information 🌐" >> $GITHUB_STEP_SUMMARY
         echo "**Namespace:** \`${{ env.NAMESPACE }}\`" >> $GITHUB_STEP_SUMMARY
-<<<<<<< HEAD
+
         echo "**Feature URL:** http://${{ env.BRANCH_NAME }}.23.98.101.23.nip.io/" >> $GITHUB_STEP_SUMMARY
         echo "**Backend Health:** http://${{ env.BRANCH_NAME }}.23.98.101.23.nip.io/be-health" >> $GITHUB_STEP_SUMMARY
         echo "**API Docs:** http://${{ env.BRANCH_NAME }}.23.98.101.23.nip.io/docs/" >> $GITHUB_STEP_SUMMARY
-=======
-        echo "**Feature URL:** http://feature-${{ env.BRANCH_NAME }}.23.98.101.23.nip.io/" >> $GITHUB_STEP_SUMMARY
-        echo "**Backend Health:** http://feature-${{ env.BRANCH_NAME }}.23.98.101.23.nip.io/be-health" >> $GITHUB_STEP_SUMMARY
-        echo "**API Docs:** http://feature-${{ env.BRANCH_NAME }}.23.98.101.23.nip.io/docs/" >> $GITHUB_STEP_SUMMARY
->>>>>>> a346212d
+
         echo "**Health Checks:** ✅ All services responding" >> $GITHUB_STEP_SUMMARY
         echo "" >> $GITHUB_STEP_SUMMARY
         echo "## Next Steps 📝" >> $GITHUB_STEP_SUMMARY
